import mgplvm
from mgplvm import lpriors, kernels, models
from mgplvm.manifolds import Euclid, Torus, So3
import torch
import pickle
import numpy as np


def model_params(n, m, d, n_z, n_samples, **kwargs):

    params = {
        'n': n,
        'm': m,
        'd': d,
        'n_z': n_z,
        'n_samples': n_samples,
        'manifold': 'euclid',
        'kernel': 'RBF',
        'prior': 'Uniform',
        'likelihood': 'Gaussian',
        'initialization': 'pca',
        'Y': None,
        'latent_sigma': 1,
        'latent_mu': None,
        'diagonal': True,
        'learn_linear_weights': False,
        'learn_linear_alpha': True,
        'linear_alpha': None,
        'RBF_alpha': None,
        'RBF_ell': None,
        'arp_p': 1,
        'arp_eta': np.ones(d) * 0.3,
        'arp_learn_eta': True,
        'arp_learn_c': False,
        'arp_learn_phi': True,
        'lik_gauss_std': None,
        'device': None
    }

    for key, value in kwargs.items():
        params[key] = value

    return params


def load_model(params):

    n, m, d, n_z, n_samples = params['n'], params['m'], params['d'], params[
        'n_z'], params['n_samples']

    #### specify manifold ####
    if params['manifold'] == 'euclid':
        manif = Euclid(m, d)
    elif params['manifold'] == 'torus':
        manif = Torus(m, d)
    elif params['manifold'] in ['SO3', 'So3', 'so3', 'SO(3)']:
        manif = So3(m, 3)
        params['diagonal'] = False

    #### specify latent distribution ####
    lat_dist = mgplvm.rdist.ReLie(manif,
                                  m,
                                  n_samples,
                                  sigma=params['latent_sigma'],
                                  diagonal=params['diagonal'],
                                  initialization=params['initialization'],
                                  Y=params['Y'],
                                  mu=params['latent_mu'])

    #### specify kernel ####
    if params['kernel'] == 'linear':
        kernel = kernels.Linear(n,
                                manif.linear_distance,
                                d,
                                learn_weights=params['learn_linear_weights'],
                                learn_alpha=params['learn_linear_alpha'],
                                Y=params['Y'],
                                alpha=params['linear_alpha'])
    elif params['kernel'] == 'RBF':
        ell = None if params['RBF_ell'] is None else np.ones(
            n) * params['RBF_ell']
        kernel = kernels.QuadExp(n,
                                 manif.distance,
                                 Y=params['Y'],
                                 alpha=params['RBF_alpha'],
                                 ell=ell)

    #### speciy prior ####
    if params['prior'] == 'GP':
        lprior_kernel = kernels.QuadExp(d,
                                        manif.distance,
                                        learn_alpha=False,
                                        ell=np.ones(n) * m / 20)
        lprior = lpriors.GP(manif,
                            lprior_kernel,
                            n_z=n_z,
                            ts=params['ts'],
                            tmax=m)
    elif params['prior'] == 'ARP':
        lprior = lpriors.ARP(params['arp_p'],
                             manif,
                             ar_eta=torch.tensor(params['arp_eta']),
                             learn_eta=params['arp_learn_eta'],
                             learn_c=params['arp_learn_c'],
                             diagonal=params['diagonal'])
    else:
        lprior = lpriors.Uniform(manif)

    #### specify likelihood ####
    if params['likelihood'] == 'Gaussian':
<<<<<<< HEAD
        var = None if params['lik_gauss_std'] is None else np.square(params['lik_gauss_std'])
        likelihood = mgplvm.likelihoods.Gaussian(n, variance=var)
=======
        likelihood = mgplvm.likelihoods.Gaussian(n,
                                                 variance=np.square(
                                                     params['lik_gauss_std']))
>>>>>>> 2d3a18aa
    elif params['likelihood'] == 'Poisson':
        likelihood = mgplvm.likelihoods.Poisson(n)
    elif params['likelihood'] == 'NegBinom':
        likelihood = mgplvm.likelihoods.NegativeBinomial(n)

    #### specify inducing points ####
    z = manif.inducing_points(n, n_z)

    #### construct model ####
    device = (mgplvm.utils.get_device()
              if params['device'] is None else params['device'])
    mod = models.SvgpLvm(n, z, kernel, likelihood, lat_dist, lprior).to(device)

    return mod<|MERGE_RESOLUTION|>--- conflicted
+++ resolved
@@ -108,14 +108,9 @@
 
     #### specify likelihood ####
     if params['likelihood'] == 'Gaussian':
-<<<<<<< HEAD
-        var = None if params['lik_gauss_std'] is None else np.square(params['lik_gauss_std'])
+        var = None if params['lik_gauss_std'] is None else np.square(
+            params['lik_gauss_std'])
         likelihood = mgplvm.likelihoods.Gaussian(n, variance=var)
-=======
-        likelihood = mgplvm.likelihoods.Gaussian(n,
-                                                 variance=np.square(
-                                                     params['lik_gauss_std']))
->>>>>>> 2d3a18aa
     elif params['likelihood'] == 'Poisson':
         likelihood = mgplvm.likelihoods.Poisson(n)
     elif params['likelihood'] == 'NegBinom':
